def amwg_table(adf):

    """
    Main function goes through series of steps:
    - load the variable data
    - Determine whether there are spatial dims; if yes, do global average (TODO: regional option)
    - Apply annual average (TODO: add seasonal here)
    - calculates the statistics
      + mean
      + sample size
      + standard deviation
      + standard error of the mean
      + 5/95% confidence interval of the mean
      + linear trend
      + p-value of linear trend
    - puts statistics into a CSV file
    - generates simple HTML that can display the data

    Description of needed inputs from ADF:

    case_names      -> Name(s) of CAM case provided by "cam_case_name"
    input_ts_locs   -> Location(s) of CAM time series files provided by "cam_ts_loc"
    output_loc      -> Location to write AMWG table files to, provided by "cam_diag_plot_loc"
    var_list        -> List of CAM output variables provided by "diag_var_list"

    and if doing a CAM baseline comparison:

    baseline_name     -> Name of CAM baseline case provided by "cam_case_name"
    input_ts_baseline -> Location of CAM baseline time series files provied by "cam_ts_loc"

    """

    #Import necessary modules:
    import numpy as np
    import xarray as xr
    from pathlib import Path
    from adf_base import AdfError
    import warnings  # use to warn user about missing files.

    #Import "special" modules:
    try:
        import pandas as pd
    except ImportError:
        print("Pandas module does not exist in python path, but is needed for amwg_table.")
        print("Please install module, e.g. 'pip install pandas'.")
        sys.exit(1)

    try:
        import scipy.stats as stats # for easy linear regression and testing
    except ImportError:
        print("Scipy module does not exist in python path, but is needed for amwg_table.")
        print("Please install module, e.g. 'pip install scipy'.")


    #Additional information:
    #----------------------

    # GOAL: replace the "Tables" set in AMWG
    #       Set Description
    #   1 Tables of ANN, DJF, JJA, global and regional means and RMSE.
    #
    # STRATEGY:
    # I think the right solution is to generate one CSV (or other?) file that
    # contains all of the data.
    # So we need:
    # - a function that would produces the data, and
    # - then call a function that adds the data to a file
    # - another function(module?) that uses the file to produce a "web page"

    # IMPLEMENTATION:
    # - assume that we will have time series of global averages already ... that should be done ahead of time
    # - given a variable or file for a variable (equivalent), we will calculate the all-time, DJF, JJA, MAM, SON
    #   + mean
    #   + standard error of the mean
    #     -- 95% confidence interval for the mean, estimated by:
    #     ---- CI95 = mean + (SE * 1.96)
    #     ---- CI05 = mean - (SE * 1.96)
    #   + standard deviation
    # AMWG also includes the RMSE b/c it is comparing two things, but I will put that off for now.

    # DETAIL: we use python's type hinting as much as possible

    # in future, provide option to do multiple domains
    # They use 4 pre-defined domains:
    domains = {"global": (0, 360, -90, 90),
               "tropics": (0, 360, -20, 20),
               "southern": (0, 360, -90, -20),
               "northern": (0, 360, 20, 90)}

    # and then in time it is DJF JJA ANN

    # within each domain and season
    # the result is just a table of
    # VARIABLE-NAME, RUN VALUE, OBS VALUE, RUN-OBS, RMSE
    #----------------------

    #Notify user that script has started:
    print("\n  Calculating AMWG variable table...")


    #Extract needed quantities from ADF object:
    #-----------------------------------------
    var_list   = adf.diag_var_list

    #Special ADF variable which contains the output paths for
    #all generated plots and tables for each case:
    output_locs = adf.plot_location

    #CAM simulation variables (these quantities are always lists):
    case_names    = adf.get_cam_info("cam_case_name", required=True)
    input_ts_locs = adf.get_cam_info("cam_ts_loc", required=True)

    #Check if a baseline simulation is also being used:
    if not adf.get_basic_info("compare_obs"):
        #Extract CAM baseline variaables:
        baseline_name     = adf.get_baseline_info("cam_case_name", required=True)
        input_ts_baseline = adf.get_baseline_info("cam_ts_loc", required=True)

        if "CMIP" in baseline_name:
            print("CMIP files detected, skipping AMWG table (for now)...")

        else:
            #Append to case list:
            case_names.append(baseline_name)
            input_ts_locs.append(input_ts_baseline)

        #Save the baseline to the first case's plots directory:
        output_locs.append(output_locs[0])

    #-----------------------------------------
    #Create (empty) dictionary to use for the
    #residual top of model (RESTOM) radiation calculation:
    restom_dict = {}

    #Loop over CAM cases:
    for case_idx, case_name in enumerate(case_names):

        #Convert output location string to a Path object:
        output_location = Path(output_locs[case_idx])

        #Generate input file path:
        input_location = Path(input_ts_locs[case_idx])

        #Check that time series input directory actually exists:
        if not input_location.is_dir():
            errmsg = f"Time series directory '{input_location}' not found.  Script is exiting."
            raise AdfError(errmsg)
        #Write to debug log if enabled:
        adf.debug_log(f"DEBUG: location of files is {str(input_location)}")
        #Check if analysis directory exists, and if not, then create it:
        if not output_location.is_dir():
            print(f"\t    {output_locs[case_idx]} not found, making new directory")
            output_location.mkdir(parents=True)

        #Create output file name:
        output_csv_file = output_location / f"amwg_table_{case_name}.csv"

        #Given that this is a final, user-facing analysis, go ahead and re-do it every time:
        if Path(output_csv_file).is_file():
            Path.unlink(output_csv_file)

        #Save case name as a new key in the RESTOM dictonary:
        restom_dict[case_name] = {}

        #Loop over CAM output variables:
        for var in var_list:

            #Notify users of variable being added to table:
            print(f"\t - Variable '{var}' being added to table")

            #Create list of time series files present for variable:
            ts_filenames = f'{case_name}.*.{var}.*nc'
            ts_files = sorted(input_location.glob(ts_filenames))

            # If no files exist, try to move to next variable. --> Means we can not proceed with this variable, and it'll be problematic later.
            if not ts_files:
                errmsg = f"Time series files for variable '{var}' not found.  Script will continue to next variable."
                warnings.warn(errmsg)
                continue

            #TEMPORARY:  For now, make sure only one file exists:
            if len(ts_files) != 1:
                errmsg =  "Currently the AMWG table script can only handle one time series file per variable."
                errmsg += f" Multiple files were found for the variable '{var}'"
                raise AdfError(errmsg)

            #Load model data from file:
            data = _load_data(ts_files[0], var)

            #Extract units string, if available:
            if hasattr(data, 'units'):
                unit_str = data.units
            else:
                unit_str = '--'

            #Check if variable has a vertical coordinate:
            if 'lev' in data.coords or 'ilev' in data.coords:
                print(f"\t   Variable '{var}' has a vertical dimension, "+\
                      "which is currently not supported for the AMWG Table. Skipping...")
                #Skip this variable and move to the next variable in var_list:
                continue

            # we should check if we need to do area averaging:
            if len(data.dims) > 1:
                # flags that we have spatial dimensions
                # Note: that could be 'lev' which should trigger different behavior
                # Note: we should be able to handle (lat, lon) or (ncol,) cases, at least
                data = _spatial_average(data)  # changes data "in place"

            #Add necessary data for RESTOM calcs below
            if var == "FLNT":
                restom_dict[case_name][var] = data
                #Copy units for RESTOM as well:
                restom_units = unit_str
            if var == "FSNT":
                restom_dict[case_name][var] = data

            # In order to get correct statistics, average to annual or seasonal
            data = data.groupby('time.year').mean(dim='time') # this should be fast b/c time series should be in memory
                                                              # NOTE: data will now have a 'year' dimension instead of 'time'
            # Now that data is (time,), we can do our simple stats:
            data_mean = data.mean()
            data_sample = len(data)
            data_std = data.std()
            data_sem = data_std / data_sample
            data_ci = data_sem * 1.96  # https://en.wikipedia.org/wiki/Standard_error
            data_trend = stats.linregress(data.year, data.values)
            # These get written to our output file:
            # create a dataframe:
            cols = ['variable', 'unit', 'mean', 'sample size', 'standard dev.',
                    'standard error', '95% CI', 'trend', 'trend p-value']
            row_values = [var, unit_str, data_mean.data.item(), data_sample,
                          data_std.data.item(), data_sem.data.item(), data_ci.data.item(),
                          f'{data_trend.intercept : 0.3f} + {data_trend.slope : 0.3f} t',
                          data_trend.pvalue]

            print("******")
            print(data_mean.data.item())

            # Format entries:
            dfentries = {c:[row_values[i]] for i,c in enumerate(cols)}
            print(dfentries) 

            # Add entries to Pandas structure:
            df = pd.DataFrame(dfentries)
            print(df)


            # Check if the output CSV file exists,
            # if so, then append to it:
            if output_csv_file.is_file():
                df.to_csv(output_csv_file, mode='a', header=False, index=False)
            else:
                df.to_csv(output_csv_file, header=cols, index=False)

        #End of var_list loop
        #--------------------

        if "FSNT" and "FLNT" in var_list:
            #RESTOM Calcs
            var = "RESTOM" #RESTOM = FSNT-FLNT
            print(f"\t - Variable '{var}' being added to table")
            data = restom_dict[case_name]["FSNT"] - restom_dict[case_name]["FLNT"]
            # In order to get correct statistics, average to annual or seasonal
            data = data.groupby('time.year').mean(dim='time') # this should be fast b/c time series should be in memory
                                                                # NOTE: data will now have a 'year' dimension instead of 'time'
            # Now that data is (time,), we can do our simple stats:
            data_mean = data.mean()
            data_sample = len(data)
            data_std = data.std()
            data_sem = data_std / data_sample
            data_ci = data_sem * 1.96  # https://en.wikipedia.org/wiki/Standard_error
            data_trend = stats.linregress(data.year, data.values)
            # These get written to our output file:
            # create a dataframe:
            cols = ['variable', 'unit', 'mean', 'sample size', 'standard dev.',
                        'standard error', '95% CI', 'trend', 'trend p-value']
            row_values = [var, restom_units, data_mean.data.item(), data_sample,
                            data_std.data.item(), data_sem.data.item(), data_ci.data.item(),
                            f'{data_trend.intercept : 0.3f} + {data_trend.slope : 0.3f} t',
                            data_trend.pvalue]

            # Format entries:
            dfentries = {c:[row_values[i]] for i,c in enumerate(cols)}

            # Add entries to Pandas structure:
            df = pd.DataFrame(dfentries)

            # Check if the output CSV file exists,
            # if so, then append to it:
            if output_csv_file.is_file():
                df.to_csv(output_csv_file, mode='a', header=False, index=False)
            else:
                df.to_csv(output_csv_file, header=cols, index=False)
            #End if

        else:
            #Print message to debug log:
            adf.debug_log("RESTOM not calculated because FSNT and/or FLNT variables not in dataset")
        #End if

        # last step is to add table dataframe to website (if enabled):
        table_df = pd.read_csv(output_csv_file)
        adf.add_website_data(table_df, case_name, case_name, plot_type="Tables")

    #End of model case loop
    #----------------------


    #Notify user that script has ended:
    print("  ...AMWG variable table has been generated successfully.")

    #Check if observations are being comapred to, if so skip table comparison...
    if not adf.get_basic_info("compare_obs"):
        if "CMIP" in baseline_name:
            print("CMIP case detected, skipping comparison table...")
        else:
            #Create comparison table for both cases
            print("\n  Making comparison table...")
            _df_comp_table(adf, output_location, case_names)
            print("  ... Comparison table has been generated successfully")
        #End if
    else:
        print(" Comparison table currently doesn't work with obs, so skipping...")
    #End if


##################
# Helper functions
##################

def _load_data(dataloc, varname):
    import xarray as xr
    ds = xr.open_dataset(dataloc)
    return ds[varname]

#####

def _spatial_average(indata):
    import xarray as xr
    import numpy as np
    import warnings
    assert 'lev' not in indata.coords
    assert 'ilev' not in indata.coords
    if 'lat' in indata.coords:
        weights = np.cos(np.deg2rad(indata.lat))
        weights.name = "weights"
    elif 'ncol' in indata.coords:
        warnings.warn("We need a way to get area variable. Using equal weights.")
        weights = xr.DataArray(1.)
        weights.name = "weights"
    else:
        weights = xr.DataArray(1.)
        weights.name = "weights"
    weighted = indata.weighted(weights)
    # we want to average over all non-time dimensions
    avgdims = [dim for dim in indata.dims if dim != 'time']
    return weighted.mean(dim=avgdims)

#####

<<<<<<< HEAD
def _write_html(f, out,case_name,case_name_list):
    if case_name != case_name_list[-1]:
        # * * * * * * * * * * * * * * * * * * * * * * * * * * * *
        # This will need to change when applying multi-case runs; ie Test 1, Test 2, etc.
        case = "Test"
    else:
        case = "Control"
    import pandas as pd
    df = pd.read_csv(f)
    html = df.to_html(index=False, border=1, justify='center', float_format='{:,.4g}'.format)  # should return string

    preamble = f"""<html><head><title>ADF Mean Tables</title><link rel="stylesheet" href="../templates/adf_diag.css"></head><body >
    <nav role="navigation" class="primary-navigation">
      <ul>
        <li><a href="../index.html">Case Home</a></li>
        <li><a href="../html_table/mean_table.html">Case Tables</a></li>
        <li><a href="#">Links &dtrif;</a>
          <ul class="dropdown">
            <li><a href="https://www.cesm.ucar.edu">CESM</a></li>
            <li><a href="https://www.cesm.ucar.edu/working_groups/Atmosphere/?ref=nav">AMWG</a></li>
            <li><a href="https://www.cgd.ucar.edu/amp/">AMP</a></li>
          </ul>
        </li>
        <li><a href="https://github.com/NCAR/ADF">About</a></li>
        <li><a href="https://github.com/NCAR/ADF/discussions">Contact</a></li>
      </ul>
    </nav><h1>CAM Diagnostics</h1><h2>{case} Case: {f.stem}<h2>"""

    ending = """</body></html>"""
    with open(out, 'w') as hfil:
        hfil.write(preamble)
        hfil.write(html)
        hfil.write(ending)


def _df_comp_table(write_html,output_location,case_names):
=======
def _df_comp_table(adf, output_location, case_names):
>>>>>>> 3d541345
    import pandas as pd

    output_csv_file_comp = output_location / "amwg_table_comp.csv"

    # * * * * * * * * * * * * * * * * * * * * * * * * * * * *
    #This will be for single-case for now (case_names[0]),
    #will need to change to loop as multi-case is introduced
    case = output_location/f"amwg_table_{case_names[0]}.csv"
    baseline = output_location/f"amwg_table_{case_names[-1]}.csv"

    #Read in test case and baseline dataframes:
    df_case = pd.read_csv(case)
    df_base = pd.read_csv(baseline)

    #Create a merged dataframe that contains only the variables
    #contained within both the test case and the baseline:
    df_merge = pd.merge(df_case, df_base, how='inner', on=['variable'])

    #Create the "comparison" dataframe:
    df_comp = pd.DataFrame(dtype=object)
    df_comp[['variable','unit','case']] = df_merge[['variable','unit_x','mean_x']]
    df_comp['baseline'] = df_merge[['mean_y']]
    df_comp['diff'] = df_comp['case'].values-df_comp['baseline'].values

    #Write the comparison dataframe to a new CSV file:
    cols_comp = ['variable', 'unit', 'test', 'control', 'diff']
    df_comp.to_csv(output_csv_file_comp, header=cols_comp, index=False)

    #Add comparison table dataframe to website (if enabled):
    adf.add_website_data(df_comp, "Case Comparison", case_names[0], plot_type="Tables")

##############
#END OF SCRIPT<|MERGE_RESOLUTION|>--- conflicted
+++ resolved
@@ -359,7 +359,6 @@
 
 #####
 
-<<<<<<< HEAD
 def _write_html(f, out,case_name,case_name_list):
     if case_name != case_name_list[-1]:
         # * * * * * * * * * * * * * * * * * * * * * * * * * * * *
@@ -396,9 +395,7 @@
 
 
 def _df_comp_table(write_html,output_location,case_names):
-=======
-def _df_comp_table(adf, output_location, case_names):
->>>>>>> 3d541345
+
     import pandas as pd
 
     output_csv_file_comp = output_location / "amwg_table_comp.csv"
