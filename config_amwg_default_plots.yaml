#==============================
# config_amwg_default_plots.yaml

# This config file contains the standard set of variables and plots used for
# evaluating CAM simulations in the AMWG working group.

#Currently, if one is on NCAR's Casper or
#Cheyenne machine, then only the diagnostic output
#paths are needed, at least to perform a quick test
#run (these are indicated with "MUST EDIT" comments).
#Running these diagnostics on a different machine,
#or with a different, non-example simulation, will
#require additional modifications.
#
#Config file Keywords:
#--------------------
#
#1.  Using ${xxx} will substitute that text with the
#    variable referenced by xxx. For example:
#
#    cam_case_name: cool_run
#    cam_climo_loc: /some/where/${cam_case_name}
#
#    will set "cam_climo_loc" in the diagnostics package to:
#    /some/where/cool_run
#
#    Please note that currently this will only work if the
#    variable only exists in one location in the file.
#
#2.  Using ${<top_level_section>.xxx} will do the same as
#    keyword 1 above, but specifies which sub-section the
#    variable is coming from, which is necessary for variables
#    that are repeated in different subsections.  For example:
#
#    diag_basic_info:
#      cam_climo_loc:  /some/where/${diag_cam_climo.start_year}
#
#    diag_cam_climo:
#      start_year: 1850
#
#    will set "cam_climo_loc" in the diagnostics package to:
#    /some/where/1850
#
#Finally, please note that for both 1 and 2 the keywords must be lowercase.
#This is because future developments will hopefully use other keywords
#that are uppercase. Also please avoid using periods (".") in variable
#names, as this will likely cause issues with the current file parsing
#system.
#--------------------
#
##==============================
#
# This file doesn't (yet) read environment variables, so the user must
# set this themselves. It is also a good idea to search the doc for 'user'
# to see what default paths are being set for output/working files.
#
# Note that the string 'USER-NAME-NOT-SET' is used in the jupyter script
# to check for a failure to customize
#
user: 'USER-NAME-NOT-SET'


#This first set of variables specify basic info used by all diagnostic runs:
diag_basic_info:

    #History file string to match (eg. cam.h0 or ocn.pop.h.ecosys.nday1)
<<<<<<< HEAD
    # Only affects timeseries as everything else uses timeseries
    # Leave off trailing '.'
    #Default: cam.h0
    hist_str: cam.h0
=======
    # Only affects timeseries as everything else uses timeseries 
    # Leave off trailing '.'
    #Default: cam.h0
    hist_str: cam.h0           
>>>>>>> 3e2ade6d

    #Is this a model vs observations comparison?
    #If "false" or missing, then a model-model comparison is assumed:
    compare_obs: false

    #Generate HTML website (assumed false if missing):
    #Note:  The website files themselves will be located in the path
    #specified by "cam_diag_plot_loc", under the "<diag_run>/website" subdirectory,
    #where "<diag_run>" is the subdirectory created for this particular diagnostics run
    #(usually "case_vs_obs_XXX" or "case_vs_baseline_XXX").
    create_html: true

    #Location of observational datasets:
    #Note: this only matters if "compare_obs" is true and the path
    #isn't specified in the variable defaults file.
    obs_data_loc: /glade/work/nusbaume/SE_projects/model_diagnostics/ADF_obs

    #Location where re-gridded and interpolated CAM climatology files are stored:
    cam_regrid_loc: /glade/scratch/${user}/ADF/regrid

    #Overwrite CAM re-gridded files?
    #If false, or missing, then regridding will be skipped for regridded variables
    #that already exist in "cam_regrid_loc":
    cam_overwrite_regrid: false

    #Location where diagnostic plots are stored:
    cam_diag_plot_loc: /glade/scratch/${user}/ADF/plots

<<<<<<< HEAD
    #Location of ADF variable plotting defaults YAML file:
    #If left blank or missing, ADF/lib/adf_variable_defaults.yaml will be used
    #Uncomment and change path for custom variable defaults file 
    #defaults_file: /some/path/to/defaults/file.yaml
=======
    #Use default variable plot settings?
    #If "true", then variable-specific plotting attributes as defined in
    #ADF/lib/adf_variable_defaults.yaml will be used:
    use_defaults: true

    #Location of ADF variable plotting defaults YAML file
    #if not using the one in ADF/lib:
  #  defaults_file: /some/path/to/defaults/file
>>>>>>> 3e2ade6d

    #Vertical pressure levels (in hPa) on which to plot 3-D variables
    #when using horizontal (e.g. lat/lon) map projections.
    #If this config option is missing, then no 3-D variables will be plotted on
    #horizontal maps.  Please note too that pressure levels must currently match
    #what is available in the observations file in order to be plotted in a
    #model vs obs run:
    plot_press_levels: [200,850]

    #Longitude line on which to center all lat/lon maps.
    #If this config option is missing then the central
    #longitude will default to 180 degrees E.
    central_longitude: 180

    #Number of processors on which to run the ADF.
    #If this config variable isn't present then
    #the ADF defaults to one processor.  Also, if
    #you set it to "*" then it will default
    #to all of the processors available on a
    #single node/machine:
    num_procs: 8

    #If set to true, then redo all plots even if they already exist.
    #If set to false, then if a plot is found it will be skipped:
    redo_plot: false


#This second set of variables provides info for the CAM simulation(s) being diagnosed:
diag_cam_climo:

    #Calculate climatologies?
    #If false, the climatology files will not be created:
    calc_cam_climo: true

    #Overwrite CAM climatology files?
    #If false, or not prsent, then already existing climatology files will be skipped:
    cam_overwrite_climo: false

    #Name of CAM case (or CAM run name):
    cam_case_name: b.e20.BHIST.f09_g17.20thC.297_05

    #Case nickname
    #NOTE: if nickname starts with '0' - nickname must be in quotes!
    # ie '026a' as opposed to 026a
    #If missing or left blank, will default to cam_case_name
    case_nickname: #cool nickname

    #Location of CAM history (h0) files:
    #Example test files
    cam_hist_loc: /glade/p/cesm/ADF/${diag_cam_climo.cam_case_name}

    #Location of CAM climatologies (to be created and then used by this script)
    cam_climo_loc: /glade/scratch/${user}/ADF/${diag_cam_climo.cam_case_name}/climo

    #model year when time series files should start:
    #Note:  Leaving this entry blank will make time series
    #       start at earliest available year.
    start_year: 1990

    #model year when time series files should end:
    #Note:  Leaving this entry blank will make time series
    #       end at latest available year.
    end_year: 1999

    #Do time series files exist?
    #If True, then diagnostics assumes that model files are already time series.
    #If False, or if simply not present, then diagnostics will attempt to create
    #time series files from history (time-slice) files:
    cam_ts_done: false

    #Save interim time series files?
    #WARNING:  This can take up a significant amount of space,
       #          but will save processing time the next time
    cam_ts_save: true

    #Overwrite time series files, if found?
    #If set to false, then time series creation will be skipped if files are found:
    cam_overwrite_ts: false

    #Location where time series files are (or will be) stored:
    cam_ts_loc: /glade/scratch/${user}/ADF/${diag_cam_climo.cam_case_name}/ts

    #----------------------

#This third set of variables provide info for the CAM baseline climatologies.
#This only matters if "compare_obs" is false:
diag_cam_baseline_climo:

    #Calculate cam baseline climatologies?
    #If false, the climatology files will not be created:
    calc_cam_climo: true

    #Overwrite CAM climatology files?
    #If false, or not present, then already existing climatology files will be skipped:
    cam_overwrite_climo: false

    #Name of CAM baseline case:
    cam_case_name: b.e20.BHIST.f09_g16.20thC.125.02

    #Baseline case nickname
    #NOTE: if nickname starts with '0' - nickname must be in quotes!
    # ie '026a' as opposed to 026a
    #If missing or left blank, will default to cam_case_name
    case_nickname: #cool nickname

    #Location of CAM baseline history (h0) files:
    #Example test files
    cam_hist_loc: /glade/p/cesm/ADF/${diag_cam_baseline_climo.cam_case_name}

    #Location of baseline CAM climatologies:
    cam_climo_loc: /glade/scratch/${user}/ADF/${diag_cam_baseline_climo.cam_case_name}/climo

    #model year when time series files should start:
    #Note:  Leaving this entry blank will make time series
    #       start at earliest available year.
    start_year: 1990

    #model year when time series files should end:
    #Note:  Leaving this entry blank will make time series
    #       end at latest available year.
    end_year: 1999

    #Do time series files need to be generated?
    #If True, then diagnostics assumes that model files are already time series.
    #If False, or if simply not present, then diagnostics will attempt to create
    #time series files from history (time-slice) files:
    cam_ts_done: false

    #Save interim time series files for baseline run?
    #WARNING:  This can take up a significant amount of space:
    cam_ts_save: true

    #Overwrite baseline time series files, if found?
    #If set to false, then time series creation will be skipped if files are found:
    cam_overwrite_ts: false

    #Location where time series files are (or will be) stored:
    cam_ts_loc: /glade/scratch/${user}/ADF/${diag_cam_baseline_climo.cam_case_name}/ts

#This fourth set of variables provides settings for calling the Climate Variability
# Diagnostics Package (CVDP). If cvdp_run is set to true the CVDP will be set up and
# run in background mode, likely completing after the ADF has completed.
# If CVDP is to be run PSL, TREFHT, TS and PRECT (or PRECC and PRECL) should be listed
# in the diag_var_list variable listing.
# For more CVDP information: https://www.cesm.ucar.edu/working_groups/CVC/cvdp/
diag_cvdp_info:

    # Run the CVDP on the listed run(s)?
    cvdp_run: false

    # CVDP code path, sets the location of the CVDP codebase
    #  CGD systems path = /home/asphilli/CESM-diagnostics/CVDP/Release/v5.2.0/
    #  CISL systems path = /glade/u/home/asphilli/CESM-diagnostics/CVDP/Release/v5.2.0/
    #  github location = https://github.com/NCAR/CVDP-ncl
    cvdp_codebase_loc: /glade/u/home/asphilli/CESM-diagnostics/CVDP/Release/v5.2.0/

    # Location where cvdp codebase will be copied to and diagnostic plots will be stored
    cvdp_loc: /glade/scratch/asphilli/ADF-Sandbox/cvdp/      #MUST EDIT!

    # tar up CVDP results?
    cvdp_tar: false


#+++++++++++++++++++++++++++++++++++++++++++++++++++
#These variables below only matter if you are using
#a non-standard method, or are adding your own
#diagnostic scripts.
#+++++++++++++++++++++++++++++++++++++++++++++++++++

#Note:  If you want to pass arguments to a particular script, you can
#do it like so (using the "averaging_example" script in this case):
# - {create_climo_files: {kwargs: {clobber: true}}}

#Name of time-averaging scripts being used to generate climatologies.
#These scripts must be located in "scripts/averaging":
time_averaging_scripts:
    - create_climo_files
    #- create_TEM_files #To generate TEM files, please un-comment

#Name of regridding scripts being used.
#These scripts must be located in "scripts/regridding":
regridding_scripts:
    - regrid_and_vert_interp

#List of analysis scripts being used.
#These scripts must be located in "scripts/analysis":
analysis_scripts:
    - amwg_table

#List of plotting scripts being used.
#These scripts must be located in "scripts/plotting":
plotting_scripts:
    - global_latlon_map
    - global_latlon_vect_map
    - zonal_mean
    - polar_map
    - cam_taylor_diagram
    #- tem #To plot TEM, please un-comment
    #- regional_map_multicase #To use this please un-comment and fill-out
                              #the "region_multicase" section below

#List of CAM variables that will be processesd:
#If CVDP is to be run PSL, TREFHT, TS and PRECT (or PRECC and PRECL) should be listed
diag_var_list:
   - AODDUST
   - AODVIS
   - CLDHGH
   - CLDICE
   - CLDLIQ
   - CLDLOW
   - CLDMED
   - CLDTOT
   - CLOUD
   - FLNS
   - FLNT
   - FLNTC
   - FSNS
   - FSNT
   - FSNTC
   - LHFLX
   - LWCF
   - OMEGA500
   - PBLH
   - PRECT
   - PS
   - PSL
   - QFLX
   - RELHUM
   - SHFLX
   - SST
   - SWCF
   - T
   - TAUX
   - TAUY
   - TGCLDIWP
   - TGCLDLWP
   - TMQ
   - TREFHT
   - TS
   - U
   - U10
   - ICEFRAC
   - OCNFRAC
   - LANDFRAC

#<Add more variables here.>

# Options for multi-case regional contour plots (./plotting/regional_map_multicase.py)
# region_multicase:
#     region_spec: [slat, nlat, wlon, elon]
#     region_time_option: <calendar | zeroanchor>  # If calendar, will look for specified years. If zeroanchor will use a nyears starting from year_offset from the beginning of timeseries
#     region_start_year:
#     region_end_year:
#     region_nyear:
#     region_year_offset:
#     region_month: <NULL means look for season>
#     region_season: <NULL means use annual mean>
#     region_variables: <list of variables to try to use; allows for a subset of the total diag variables>

# Options for TEM diagnostics (./averaging/create_TEM_files.py and ./plotting/temp.py)
#tem_info:
    #Location where TEM files are stored:
    #If path not specified or commented out, TEM calculation will be skipped
    #If no path, TEM diagnostics wont run even if declared in averaging/plotting scripts
#    tem_loc: /glade/scratch/richling/adf-output/ADF-data/TEM/

    #TEM history file number
    #If missing or blank, ADF will default to h4
#    hist_num: h4
    
    #Overwrite TEMs files, if found?
    #If set to false, then TEM creation will be skipped if files are found:
#    overwrite_tem_case: false

    #For multi-case?
    #overwrite_tem_case
    #    - false
    #    - true

#    overwrite_tem_base: false

#END OF FILE<|MERGE_RESOLUTION|>--- conflicted
+++ resolved
@@ -64,17 +64,10 @@
 diag_basic_info:
 
     #History file string to match (eg. cam.h0 or ocn.pop.h.ecosys.nday1)
-<<<<<<< HEAD
-    # Only affects timeseries as everything else uses timeseries
+    # Only affects timeseries as everything else uses timeseries 
     # Leave off trailing '.'
     #Default: cam.h0
     hist_str: cam.h0
-=======
-    # Only affects timeseries as everything else uses timeseries 
-    # Leave off trailing '.'
-    #Default: cam.h0
-    hist_str: cam.h0           
->>>>>>> 3e2ade6d
 
     #Is this a model vs observations comparison?
     #If "false" or missing, then a model-model comparison is assumed:
@@ -103,21 +96,10 @@
     #Location where diagnostic plots are stored:
     cam_diag_plot_loc: /glade/scratch/${user}/ADF/plots
 
-<<<<<<< HEAD
     #Location of ADF variable plotting defaults YAML file:
     #If left blank or missing, ADF/lib/adf_variable_defaults.yaml will be used
     #Uncomment and change path for custom variable defaults file 
     #defaults_file: /some/path/to/defaults/file.yaml
-=======
-    #Use default variable plot settings?
-    #If "true", then variable-specific plotting attributes as defined in
-    #ADF/lib/adf_variable_defaults.yaml will be used:
-    use_defaults: true
-
-    #Location of ADF variable plotting defaults YAML file
-    #if not using the one in ADF/lib:
-  #  defaults_file: /some/path/to/defaults/file
->>>>>>> 3e2ade6d
 
     #Vertical pressure levels (in hPa) on which to plot 3-D variables
     #when using horizontal (e.g. lat/lon) map projections.
