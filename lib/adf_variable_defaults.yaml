
#This file lists out variable-specific defaults
#for plotting and observations.  These defaults
#are:
#
# PLOTTING:
#
# colormap             -> The colormap that will be used for filled contour plots.
# contour_levels       -> A list of the specific contour values that will be used for contour plots.
#                         Cannot be used with "contour_levels_range".
# contour_levels_range -> The contour range that will be used for plots.
#                         Values are min, max, and stride.  Cannot be used with "contour_levels".
# diff_colormap        -> The colormap that will be used for filled contour different plots
# diff_contour_levels  -> A list of the specific contour values thta will be used for difference plots.
#                         Cannot be used with "diff_contour_range".
# diff_contour_range   -> The contour range that will be used for difference plots.
#                         Values are min, max, and stride. Cannot be used with "diff_contour_levels".
# scale_factor         -> Amount to scale the variable (relative to its "raw" model values).
# add_offset           -> Amount of offset to add to the variable (relatie to its "raw" model values).
# new_unit             -> Variable units (if not using the  "raw" model units).
# mpl                  -> Dictionary that contains keyword arguments explicitly for matplotlib
#
#
# OBSERVATIONS:
#
# obs_file     -> Path to observations file.  If only the file name is given, then the file is assumed to
#                 exist in the path specified by "obs_data_loc" in the config file.
# obs_name     -> Name of the observational dataset (mostly used for plotting and generated file naming).
#                 If this isn't present then the obs_file name is used.
# obs_var_name -> Variable in the observations file to compare against.  If this isn't present then the
#                 variable name is assumed to be the same as the model variable name.
#
# Final Note:  Please do not modify this file unless you plan to push your changes back to the ADF repo.
#              If you would like to modify this file for your personal ADF runs then it is recommended
#              to make a copy of this file, make modifications in that copy, and then point the ADF to
#              it using the "defaults_file" config variable.
#
#+++++++++++

PSL:
  colormap: "Oranges"
  contour_levels_range: [980, 1052, 4]
  diff_colormap: "PuOr_r"
  diff_contour_range: [-9, 9, 0.5]
  scale_factor: 0.01
  add_offset: 0
  new_unit: "hPa"
  mpl:
    colorbar:
      label : "hPa"

PS:
  colormap: "Oranges"
  contour_levels: [500,600,630,660,690,720,750,780,810,840,870,900,930,960,990,1020,1050]
  diff_colormap: "PuOr_r"
  diff_contour_range: [-9, 9, 0.5]
  scale_factor: 0.01
  add_offset: 0
  new_unit: "hPa"
  mpl:
    colorbar:
      label : "hPa"
  obs_file: "ERAI_all_climo.nc"
  obs_name: "ERAI"  
  obs_var_name: "PS"

PRECC:
  colormap: "Greens"
  contour_levels_range: [0, 20, 1]
  diff_colormap: "BrBG"
  diff_contour_range: [-10, 10, 0.5]
  scale_factor: 86400000
  add_offset: 0
  new_unit: "mm/d"
  mpl:
    colorbar:
      label : "mm/d"

PRECT:
  colormap: "Blues"
  contour_levels_range: [0, 20, 1]
  diff_colormap: "seismic"
  diff_contour_range: [-10, 10, 0.5]
  scale_factor: 86400000
  add_offset: 0
  new_unit: "mm d$^{-1}$"
  mpl:
    colorbar:
      label : "mm d$^{-1}$"
  obs_file: "ERAI_all_climo.nc"
  obs_name: "ERAI"  
  obs_var_name: "PRECT"

TGCLDLWP:
  colormap: "Blues"
  contour_levels_range: [0, 400, 10]
  diff_colormap: "BrBG"
  diff_contour_range: [-100, 100, 10]
  scale_factor: 1000
  add_offset: 0
  new_unit: "g m$^{-2}$"
  mpl:
    colorbar:
      label : "g m$^{-2}$"

TGCLDIWP:
  colormap: "Blues"
  contour_levels_range: [0, 100, 5]
  diff_colormap: "BrBG"
  diff_contour_range: [-50, 50, 5]
  scale_factor: 1000
  add_offset: 0
  new_unit: "g m$^{-2}$"
  mpl:
    colorbar:
      label : "g m$^{-2}$"

CLDTOT:
  colormap: "Oranges"
  contour_levels_range: [0, 1.05, 0.05]
  diff_colormap: "BrBG"
  diff_contour_range: [-0.4, 0.4, 0.05]
  scale_factor: 1.
  add_offset: 0
  new_unit: "Fraction"
  obs_file: "ERAI_all_climo.nc"
  obs_name: "ERAI"  
  obs_var_name: "CLDTOT"

CLDLOW:
  colormap: "Oranges"
  contour_levels_range: [0, 1.05, 0.05]
  diff_colormap: "BrBG"
  diff_contour_range: [-0.4, 0.4, 0.05]
  scale_factor: 1.
  add_offset: 0
  new_unit: "Fraction"
  obs_file: "ERAI_all_climo.nc"
  obs_name: "ERAI"  
  obs_var_name: "CLDLOW"

CLDHGH:
  colormap: "Oranges"
  contour_levels_range: [0, 1.05, 0.05]
  diff_colormap: "BrBG"
  diff_contour_range: [-0.4, 0.4, 0.05]
  scale_factor: 1.
  add_offset: 0
  new_unit: "Fraction"
  obs_file: "ERAI_all_climo.nc"
  obs_name: "ERAI"  
  obs_var_name: "CLDHGH"

CLDMED:
  colormap: "Oranges"
  contour_levels_range: [0, 1.05, 0.05]
  diff_colormap: "BrBG"
  diff_contour_range: [-0.4, 0.4, 0.05]
  scale_factor: 1.
  add_offset: 0
  new_unit: "Fraction"
  obs_file: "ERAI_all_climo.nc"
  obs_name: "ERAI"  
  obs_var_name: "CLDMED"

TMQ:
  colormap: "Oranges"
  contour_levels_range: [0, 75.0, 5.0]
  diff_colormap: "BrBG"
  diff_contour_range: [-10, 10, 0.5]
  scale_factor: 1.
  add_offset: 0
  new_unit: "kg m$^{-2}$"
  obs_file: "ERAI_all_climo.nc"
  obs_name: "ERAI"  
  obs_var_name: "PREH2O"

CLOUD:
  colormap: "Blues"
  contour_levels_range: [0, 105, 5]
  diff_colormap: "BrBG"
  diff_contour_range: [-15, 15, 2]
  scale_factor: 100
  add_offset: 0
  new_unit: "Percent"
  mpl:
    colorbar:
      label : "Percent"

RELHUM:
  colormap: "Blues"
  contour_levels_range: [0, 105, 5]
  diff_colormap: "BrBG"
  diff_contour_range: [-15, 15, 2]
  scale_factor: 1
  add_offset: 0
  new_unit: "Fraction"
  mpl:
    colorbar:
      label : "Fraction"
  obs_file: "ERAI_all_climo.nc"
  obs_name: "ERAI"  
  obs_var_name: "RELHUM"

U:
  colormap: "Blues"
  contour_levels_range: [-10, 90, 5]
  diff_colormap: "BrBG"
  diff_contour_range: [-15, 15, 2]
  scale_factor: 1
  add_offset: 0
  new_unit: "ms$^{-1}$"
  mpl:
    colorbar:
      label : "ms$^{-1}$"
  obs_file: "ERAI_all_climo.nc"
  obs_name: "ERAI"  
  obs_var_name: "U"

TS:
  colormap: "Blues"
  contour_levels_range: [220,320, 5]
  diff_colormap: "BrBG"
  diff_contour_range: [-10, 10, 1]
  scale_factor: 1
  add_offset: 0
  new_unit: "K"
  mpl:
    colorbar:
      label : "K"
  obs_file: "ERAI_all_climo.nc"
  obs_name: "ERAI"  
  obs_var_name: "TS"

LHFLX:
  colormap: "Blues"
  contour_levels_range: [0, 220, 10]
  diff_colormap: "BrBG"
  diff_contour_range: [-45, 45, 5]
  scale_factor: 1
  add_offset: 0
  new_unit: "Wm$^{-2}$"
  mpl:
    colorbar:
      label : "Wm$^{-2}$"
  obs_file: "ERAI_all_climo.nc"
  obs_name: "ERAI"  
  obs_var_name: "LHFLX"

SWCF:
  colormap: "Blues"
  contour_levels_range: [-150, 50, 10]
  diff_colormap: "BrBG"
  diff_contour_range: [-20, 20, 2]
  scale_factor: 1
  add_offset: 0
  new_unit: "Wm$^{-2}$"
  mpl:
    colorbar:
      label : "Wm$^{-2}$"
  obs_file: "CERES_EBAF_Ed4.1_2001-2020.nc"
  obs_name: "CERES_EBAF_Ed4.1"
  obs_var_name: "toa_cre_sw_mon"
<<<<<<< HEAD
=======
  obs_scale_factor: 1
  obs_add_offset: 0
 
>>>>>>> 9104f369

LWCF:
  colormap: "Oranges"
  contour_levels_range: [-10, 100, 5]
  diff_colormap: "BrBG"
  diff_contour_range: [-15, 15, 1]
  scale_factor: 1
  add_offset: 0
  new_unit: "Wm$^{-2}$"
  mpl:
    colorbar:
      label : "Wm$^{-2}$"
  obs_file: "CERES_EBAF_Ed4.1_2001-2020.nc"
<<<<<<< HEAD
  obs_name: "CERES_EBAF_Ed4.1"
  obs_var_name: "toa_cre_lw_mon"
=======
  obs_name: "CERES_EBAF_Ed4.1"
  obs_var_name: "toa_cre_lw_mon"

FSUTOA:
  colormap: "Blues"
  contour_levels_range: [-10, 180, 15]
  diff_colormap: "BrBG"
  diff_contour_range: [-15, 15, 1]
  scale_factor: 1
  add_offset: 0
  new_unit: "Wm$^{-2}$"
  mpl:
    colorbar:
      label : "Wm$^{-2}$"
  obs_file: "CERES_EBAF_Ed4.1_2001-2020.nc"
  obs_name: "CERES_EBAF_Ed4.1"
  obs_var_name: "toa_sw_all_mon"

FLNT:
  colormap: "Oranges"
  contour_levels_range: [120, 320, 10]
  diff_colormap: "BrBG"
  diff_contour_range: [-20, 20, 2]
  scale_factor: 1
  add_offset: 0
  new_unit: "Wm$^{-2}$"
  mpl:
    colorbar:
      label : "Wm$^{-2}$"
  obs_file: "CERES_EBAF_Ed4.1_2001-2020.nc"
  obs_name: "CERES_EBAF_Ed4.1"
  obs_var_name: "toa_lw_all_mon"

FLNTC:
  colormap: "Oranges"
  contour_levels_range: [120, 320, 10]
  diff_colormap: "BrBG"
  diff_contour_range: [-20, 20, 2]
  scale_factor: 1
  add_offset: 0
  new_unit: "Wm$^{-2}$"
  mpl:
    colorbar:
      label : "Wm$^{-2}$"
  obs_file: "CERES_EBAF_Ed4.1_2001-2020.nc"
  obs_name: "CERES_EBAF_Ed4.1"
  obs_var_name: "toa_lw_clr_t_mon"

FSNS:
  colormap: "Blues"
  contour_levels_range: [-10, 300, 20]
  diff_colormap: "BrBG"
  diff_contour_range: [-24, 24, 2]
  scale_factor: 1
  add_offset: 0
  new_unit: "Wm$^{-2}$"
  mpl:
    colorbar:
      label : "Wm$^{-2}$"
  obs_file: "CERES_EBAF_Ed4.1_2001-2020.nc"
  obs_name: "CERES_EBAF_Ed4.1"
  obs_var_name: "sfc_net_sw_all_mon"

FSNSC:
  colormap: "Blues"
  contour_levels_range: [-10, 300, 20]
  diff_colormap: "BrBG"
  diff_contour_range: [-24, 24, 2]
  scale_factor: 1
  add_offset: 0
  new_unit: "Wm$^{-2}$"
  mpl:
    colorbar:
      label : "Wm$^{-2}$"
  obs_file: "CERES_EBAF_Ed4.1_2001-2020.nc"
  obs_name: "CERES_EBAF_Ed4.1"
  obs_var_name: "sfc_net_sw_clr_t_mon"

FLDS:
  colormap: "Oranges"
  contour_levels_range: [100, 500, 25]
  diff_colormap: "BrBG"
  diff_contour_range: [-20, 20, 2]
  scale_factor: 1
  add_offset: 0
  new_unit: "Wm$^{-2}$"
  mpl:
    colorbar:
      label : "Wm$^{-2}$"
  obs_file: "CERES_EBAF_Ed4.1_2001-2020.nc"
  obs_name: "CERES_EBAF_Ed4.1"
  obs_var_name: "sfc_lw_down_all_mon"
>>>>>>> 9104f369

#-----------
#End of File<|MERGE_RESOLUTION|>--- conflicted
+++ resolved
@@ -261,13 +261,9 @@
   obs_file: "CERES_EBAF_Ed4.1_2001-2020.nc"
   obs_name: "CERES_EBAF_Ed4.1"
   obs_var_name: "toa_cre_sw_mon"
-<<<<<<< HEAD
-=======
   obs_scale_factor: 1
   obs_add_offset: 0
  
->>>>>>> 9104f369
-
 LWCF:
   colormap: "Oranges"
   contour_levels_range: [-10, 100, 5]
@@ -280,12 +276,8 @@
     colorbar:
       label : "Wm$^{-2}$"
   obs_file: "CERES_EBAF_Ed4.1_2001-2020.nc"
-<<<<<<< HEAD
   obs_name: "CERES_EBAF_Ed4.1"
   obs_var_name: "toa_cre_lw_mon"
-=======
-  obs_name: "CERES_EBAF_Ed4.1"
-  obs_var_name: "toa_cre_lw_mon"
 
 FSUTOA:
   colormap: "Blues"
@@ -376,7 +368,6 @@
   obs_file: "CERES_EBAF_Ed4.1_2001-2020.nc"
   obs_name: "CERES_EBAF_Ed4.1"
   obs_var_name: "sfc_lw_down_all_mon"
->>>>>>> 9104f369
 
 #-----------
 #End of File