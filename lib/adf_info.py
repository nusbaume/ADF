--- conflicted
+++ resolved
@@ -127,17 +127,10 @@
         #-------------------------------------------
 
         #Read hist_str (component.hist_num) from the yaml file, or set to default
-<<<<<<< HEAD
         hist_str = self.__cam_climo_info('hist_str')
-        #If hist_str is not present, then default to 'cam.h0':
-        if not hist_str:
-            hist_str = [['cam.h0']]*self.__num_cases
-=======
-        hist_str = self.get_basic_info('hist_str')
         #If hist_str is not present, then default to 'cam.h0a':
         if not hist_str:
-            hist_str = 'cam.h0a'
->>>>>>> 911bea9b
+            hist_str = [['cam.h0a']]*self.__num_cases
         #End if
         self.__hist_str = hist_str
 
